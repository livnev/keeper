--- conflicted
+++ resolved
@@ -223,11 +223,7 @@
 
     def top_up_bands(self, active_offers: list, buy_bands: list, sell_bands: list, target_price: Wad):
         """Asynchronously create new buy and sell offers in all send and buy bands if necessary."""
-<<<<<<< HEAD
-        synchronize([transact.transact_async(self.default_options())
-=======
         synchronize([transact.transact_async(gas_price=self.gas_price)
->>>>>>> c5d280a1
                      for transact in chain(self.top_up_buy_bands(active_offers, buy_bands, target_price),
                                            self.top_up_sell_bands(active_offers, sell_bands, target_price))])
 
@@ -242,14 +238,9 @@
                 if (have_amount >= band.dust_cutoff) and (have_amount > Wad(0)):
                     our_balance = our_balance - have_amount
                     want_amount = have_amount * round(band.avg_price(target_price), self.round_places)
-<<<<<<< HEAD
-                    yield self.otc.make(have_token=self.gem.address, have_amount=have_amount,
-                                        want_token=self.sai.address, want_amount=want_amount)
-=======
                     if want_amount > Wad(0):
                         yield self.otc.make(have_token=self.gem.address, have_amount=have_amount,
                                             want_token=self.sai.address, want_amount=want_amount)
->>>>>>> c5d280a1
 
     def top_up_buy_bands(self, active_offers: list, buy_bands: list, target_price: Wad):
         """Ensure our SAI engagement if not below minimum in all buy bands. Yield new offers if necessary."""
